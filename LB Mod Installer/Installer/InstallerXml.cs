﻿using System;
using System.Collections.Generic;
using System.ComponentModel;
using System.IO;
using System.Linq;
using System.Windows;
using YAXLib;

namespace LB_Mod_Installer.Installer
{
    public class InstallerXml : INotifyPropertyChanged
    {
        public event PropertyChangedEventHandler PropertyChanged;

        private void NotifyPropertyChanged(String propertyName = "")
        {
            if (PropertyChanged != null)
            {
                PropertyChanged(this, new PropertyChangedEventArgs(propertyName));
            }
        }

        [YAXDontSerialize]
        public string InstallerName { get { return string.Format("{0} Installer", Name); } }
        [YAXDontSerialize]
        public string InstallerNameWithVersion { get { return string.Format("{0} Installer ({1})", Name, VersionFormattedString); } }
        [YAXDontSerialize]
        private int _currentInstallStep = -1;
        [YAXDontSerialize]
        public int CurrentInstallStep
        {
            get
            {
                return _currentInstallStep;
            }
            set
            {
                _currentInstallStep = value;
                NotifyPropertyChanged("CurrentInstallStep");
                NotifyPropertyChanged("CurrentStepString");
            }
        }
        [YAXDontSerialize]
        public string CurrentStepString
        {
            get
            {
                return string.Format("Step {0} of {1}", CalcCurrentStepId(), CalcTotalValidSteps());
            }
        }
        [YAXDontSerialize]
        public Version Version
        {
            get
            {
                if (VersionString.Contains(","))
                {
                    VersionString.Replace(',', '.');
                }
                return new Version(VersionString);
            }
        }
        [YAXDontSerialize]
        public string VersionFormattedString
        {
            get
            {
                try
                {
                    string[] split = VersionString.Split('.');
                    if (split[2] == "0" && split[3] == "0")
                    {
                        return String.Format("{0}.{1}", split[0], split[1]);
                    }
                    else if (split[3] == "0")
                    {
                        return String.Format("{0}.{1}{2}", split[0], split[1], split[2]);
                    }
                    else
                    {
                        return String.Format("{0}.{1}{2}{3}", split[0], split[1], split[2], split[3]);
                    }
                }
                catch
                {
                    return Version.ToString();
                }
            }
        }
        

        [YAXAttributeFor("Name")]
        [YAXSerializeAs("value")]
        public string Name { get; set; }
        [YAXAttributeFor("Author")]
        [YAXSerializeAs("value")]
        public string Author { get; set; }
        [YAXAttributeFor("Version")]
        [YAXSerializeAs("value")]
        public string VersionString { get; set; }

        [YAXDontSerializeIfNull]
        public Overrides UiOverrides { get; set; } = new Overrides();

        [YAXSerializeAs("InstallSteps")]
        public List<InstallStep> InstallOptionSteps { get; set; }
        [YAXSerializeAs("FilesToInstall")]
        [YAXCollection(YAXCollectionSerializationTypes.RecursiveWithNoContainingElement, EachElementName = "File")]
        public List<FilePath> InstallFiles { get; set; }

        [YAXDontSerializeIfNull]
        [YAXCollection(YAXCollectionSerializationTypes.Recursive, EachElementName = "Local")]
        public List<Localisation> Localisations { get; set; } = new List<Localisation>();

        /// <summary>
        /// Returns a list of all selected files + the static InstallFiles.
        /// </summary>
        /// <returns></returns>
        public List<FilePath> GetInstallFiles()
        {
            List<FilePath> files = new List<FilePath>();

            //Get all entries with DoFirst flag
            GetOptionInstallFiles(files, 0);

            if (InstallFiles != null)
            {
                files.AddRange(InstallFiles.Where(x => x.GetInstallPriority() == 0));
            }

            //Get entries without either DoFirst or DoLast
            GetOptionInstallFiles(files, 1);

            if (InstallFiles != null)
            {
                files.AddRange(InstallFiles.Where(x => x.GetInstallPriority() == 1));
            }

            //Get entries with DoLast flag
            GetOptionInstallFiles(files, 2);

            if (InstallFiles != null)
            {
                files.AddRange(InstallFiles.Where(x => x.GetInstallPriority() == 2));
            }

            //Remove all files with empty SourcePath, and without a Binding
            files.RemoveAll(x => string.IsNullOrWhiteSpace(x.SourcePath) && string.IsNullOrWhiteSpace(x.Binding));

            //Remove files that have a invalid flag or are otherwise disabled
            files.RemoveAll(x => !FlagsIsSet(x.HasFlag) || !x.GetIsEnabled());

            return files;
        }

        private void GetOptionInstallFiles(List<FilePath> files, int priority)
        {
            //Create a list of all files that are to be installed, based on what the user selected.
            for (int i = 0; i < InstallOptionSteps.Count; i++)
            {
                //Ignore all steps that require a flag that has not been set by previous steps.
                if (FlagsIsSet(InstallOptionSteps[i].HasFlag))
                {
                    if (InstallOptionSteps[i].StepType == InstallStep.StepTypes.Options)
                    {
                        if (InstallOptionSteps[i].OptionList != null && InstallOptionSteps[i].SelectedOptionBinding != -1)
                        {
                            if (InstallOptionSteps[i].OptionList[InstallOptionSteps[i].SelectedOptionBinding].Paths != null)
                            {
                                foreach(var file in InstallOptionSteps[i].OptionList[InstallOptionSteps[i].SelectedOptionBinding].Paths)
                                {
                                    if(file.GetInstallPriority() == priority)
                                    {
                                        files.Add(file);
                                    }
                                }
                            }
                        }
                    }
                    else if (InstallOptionSteps[i].StepType == InstallStep.StepTypes.OptionsMultiSelect)
                    {
                        if (InstallOptionSteps[i].OptionList != null)
                        {
                            foreach (var option in InstallOptionSteps[i].OptionList.Where(x => x.IsSelected_OptionMultiSelect && x.Paths != null))
                            {
                                foreach (var file in option.Paths)
                                {
                                    if (file.GetInstallPriority() == priority)
                                    {
                                        files.Add(file);
                                    }
                                }
                            }
                        }
                    }
                }
            }
        }

        public void Init()
        {
            if (InstallOptionSteps == null) InstallOptionSteps = new List<InstallStep>();
            if (UiOverrides == null) UiOverrides = new Overrides();
            if (InstallFiles == null) InstallFiles = new List<FilePath>();

            if(InstallOptionSteps.Count > 0)
            {
                if (!string.IsNullOrWhiteSpace(InstallOptionSteps[0].HasFlag))
                {
                    throw new InvalidDataException("The first InstallStep cannot have HasFlag set on it.");
                }
            }

            foreach (var step in InstallOptionSteps)
            {
                //Newline replace
                step.Message = step.Message.Replace("\\n", "\n");

                if (step.OptionList != null)
                {
                    if (step.SelectedOptions == null)
                        step.SelectedOptions = new List<int>();

                    if (step.SelectedOptions.Count > 0)
                    {
                        switch (step.StepType)
                        {
                            case InstallStep.StepTypes.Options:
                                step.SelectedOptionBinding = step.SelectedOptions[0];
                                break;
                            case InstallStep.StepTypes.OptionsMultiSelect:
                                step.SetSelectedOptions(step.SelectedOptions);
                                break;
                        }
                    }

                    //Newline replace
                    foreach (var option in step.OptionList)
                    {
                        option.Tooltip = option.Tooltip.Replace("\\n", "\n");
                    }
                }
            }
        }

        //UI
        public bool AtFirstInstallStep()
        {
            if (HasInstallSteps())
            {
                return (_currentInstallStep == 0);
            }
            else
            {
                return true;
            }
        }

        public bool HasInstallSteps()
        {
            if (InstallOptionSteps == null) return false;
            return (InstallOptionSteps.Count > 0) ? true : false;
        }

        public InstallStep GetNextInstallStep()
        {
            if(CurrentInstallStep != InstallOptionSteps.Count - 1)
            {
                do
                {
                    //If at last index, then return null.
                    if (CurrentInstallStep >= InstallOptionSteps.Count - 1)
                    {
                        return null;
                    }

                    CurrentInstallStep++;
                }
                while (!FlagsIsSet(InstallOptionSteps[CurrentInstallStep].HasFlag) || !InstallOptionSteps[CurrentInstallStep].GetIsEnabled());

                //CurrentInstallStep++;
                StepCountUpdate();
                return InstallOptionSteps[CurrentInstallStep];
            }
            else
            {
                return null;
            }
        }

        public InstallStep GetPreviousInstallStep()
        {
            if (CurrentInstallStep > 0)
            {
                do
                {
                    CurrentInstallStep--;

                    if (CurrentInstallStep < 0)
                    {
                        return null;
                    }
                }
                while (!FlagsIsSet(InstallOptionSteps[CurrentInstallStep].HasFlag) || !InstallOptionSteps[CurrentInstallStep].GetIsEnabled());

                StepCountUpdate();
                return InstallOptionSteps[CurrentInstallStep];

                //CurrentInstallStep--;
                //return InstallOptionSteps[CurrentInstallStep];
            }
            else
            {
                return null;
            }
        }

        public InstallStep GetLastValidInstallStep()
        {
            CurrentInstallStep = InstallOptionSteps.Count;
            return GetPreviousInstallStep();
        }

        private bool FlagsIsSet(string flags)
        {
            if (string.IsNullOrWhiteSpace(flags)) return true;

            foreach(var flag in flags.Split(','))
            {
                if (!FlagIsSet(flag.Trim()))
                    return false;
            }

            //Either all flags are true or there are none, so default to true anyway
            return true;
        }

        public bool FlagIsSet(string flag)
        {
            if (string.IsNullOrWhiteSpace(flag)) return true;

            int value = (CurrentInstallStep + 1 <= InstallOptionSteps.Count) ? CurrentInstallStep + 1 : CurrentInstallStep;

            for (int i = 0; i < value; i++)
            {
                if (InstallOptionSteps[i].CheckForFlag(flag) && FlagsIsSet(InstallOptionSteps[i].HasFlag))
                {
                    return true;
                }
            }
            return false;
        }

        //Step Count
        private int CalcTotalValidSteps()
        {
            int value = 0;

            for(int i = 0; i < InstallOptionSteps.Count; i++)
            {
                if (FlagsIsSet(InstallOptionSteps[i].HasFlag) && InstallOptionSteps[i].GetIsEnabled())
                {
                    value++;
                }
            }

            return value;
        }

        private int CalcCurrentStepId()
        {
            int value = 0;

            for (int i = 0; i < InstallOptionSteps.Count; i++)
            {
                if (FlagsIsSet(InstallOptionSteps[i].HasFlag) && InstallOptionSteps[i].GetIsEnabled())
                {
                    value++;
                }

                if (i == CurrentInstallStep) break;
            }

            return value;
        }

        public void StepCountUpdate()
        {
            NotifyPropertyChanged("CurrentStepString");
        }

        //Localisation
        public string GetLocalisedString(string key)
        {
            return GetLocalisedString(key, GeneralInfo.SystemCulture.TwoLetterISOLanguageName.ToLower());
        }

        public string GetLocalisedString(string key, string langCode)
        {
            if (Localisations == null) return string.Empty;

            Localisation local = Localisations.FirstOrDefault(x => x.Key.Equals(key, StringComparison.OrdinalIgnoreCase));
            string result = key;

            if(local != null)
            {
                LocalisationLanguage lang = local.LanguageEntries.FirstOrDefault(x => x.Language.Equals(langCode, StringComparison.OrdinalIgnoreCase));

                if(lang != null)
                {
                    result = lang.Text;
                }
<<<<<<< HEAD
                else if(langCode != "en")
                {
                    //Localisation not found, try for en
                    lang = local.LanguageEntries.FirstOrDefault(x => x.Language.Equals("en", StringComparison.OrdinalIgnoreCase));
=======
                else if(GeneralInfo.SystemCulture.TwoLetterISOLanguageName.ToLower() != "en")
                {
                    //Localisation not found, try for en
                    lang = local.LanguageEntries.FirstOrDefault(x => x.Language.ToLower() == "en");
>>>>>>> 0c4ecc54

                    if (lang != null)
                        result = lang.Text;
                }
            }

            //Newline replace
            //result = result.Replace("\n", "&#x0a;");
            result = result.Replace("\\n", "\n");

            return result;
        }
        
        public string[] GetLocalisedArray(string key)
        {
            string[] localizedArray = new string[(int)Xv2CoreLib.Xenoverse2.Language.NumLanguages];

            for(int i = 0; i < localizedArray.Length; i++)
            {
                localizedArray[i] = GetLocalisedString(key, Xv2CoreLib.Xenoverse2.LanguageSuffixNoExt[i]);
            }

            return localizedArray;
        }
    }
    
    public class Overrides
    {
        //Overrides for UI elements such as brushes and preset InstallSteps go in here.
        //Everything should be optional.

        [YAXAttributeFor("DefaultBackground")]
        [YAXSerializeAs("Brush")]
        [YAXDontSerializeIfNull]
        public string DefaultBackgroundBrush { get; set; }
        [YAXAttributeFor("DefaultFontColor")]
        [YAXSerializeAs("Brush")]
        [YAXDontSerializeIfNull]
        public string DefaultFontColor { get; set; }
        [YAXAttributeFor("InstallingBackground")]
        [YAXSerializeAs("Brush")]
        [YAXDontSerializeIfNull]
        public string InstallingBackgroundBrush { get; set; }
        [YAXAttributeFor("InstallingFontColor")]
        [YAXSerializeAs("Brush")]
        [YAXDontSerializeIfNull]
        public string InstallingFontColor { get; set; }
        [YAXAttributeFor("UninstallingBackground")]
        [YAXSerializeAs("Brush")]
        [YAXDontSerializeIfNull]
        public string UninstallingBackgroundBrush { get; set; }
        [YAXAttributeFor("UninstallingFontColor")]
        [YAXSerializeAs("Brush")]
        [YAXDontSerializeIfNull]
        public string UninstallingFontColor { get; set; }

        [YAXAttributeFor("TitleBarBackground")]
        [YAXSerializeAs("Brush")]
        [YAXDontSerializeIfNull]
        public string TitleBarBackground { get; set; }
        [YAXAttributeFor("TitleBarFontColor")]
        [YAXSerializeAs("Brush")]
        [YAXDontSerializeIfNull]
        public string TitleBarFontColor { get; set; }

        [YAXAttributeFor("ProgressBarColor")]
        [YAXSerializeAs("Brush")]
        [YAXDontSerializeIfNull]
        public string ProgressBarColor { get; set; }
        [YAXAttributeFor("ProgressBarBackgroundColor")]
        [YAXSerializeAs("Brush")]
        [YAXDontSerializeIfNull]
        public string ProgressBarBackgroundColor { get; set; }


        //Preset InstallStep Overwrites
        [YAXDontSerializeIfNull]
        public InstallStep InstallConfirm { get; set; }
        [YAXDontSerializeIfNull]
        public InstallStep UninstallConfirm { get; set; }
        [YAXDontSerializeIfNull]
        public InstallStep ReinstallInitialPrompt { get; set; }
        [YAXDontSerializeIfNull]
        public InstallStep UpdateInitialPrompt { get; set; }
        [YAXDontSerializeIfNull]
        public InstallStep DowngradeInitialPrompt { get; set; }
    }

    //These are the steps displayed during the install process. They can have choices between different files to install, or just a message (for introduction - first step)
    public class InstallStep : INotifyPropertyChanged
    {
        public event PropertyChangedEventHandler PropertyChanged;

        private void NotifyPropertyChanged(String propertyName = "")
        {
            if (PropertyChanged != null)
            {
                PropertyChanged(this, new PropertyChangedEventArgs(propertyName));
            }
        }

        public enum StepTypes
        {
            Message,
            Options,
            OptionsMultiSelect
        }

        //Preset InstallSteps
        public static InstallStep InstallConfirm
        {
            get
            {
                if (GeneralInfo.InstallerXmlInfo.UiOverrides.InstallConfirm != null) return GeneralInfo.InstallerXmlInfo.UiOverrides.InstallConfirm;

                if (GeneralInfo.InstallerXmlInfo.HasInstallSteps())
                {
                    return new InstallStep()
                    {
                        Name = "Ready to Install",
                        Message = "The mod will now be installed.\n\nIf you need to change anything, then press the Back button, otherwise press Next.",
                        StepType = StepTypes.Message
                    };
                }
                else
                {
                    return new InstallStep()
                    {
                        Name = "Ready to Install",
                        Message = "The mod will now be installed. \n\nPress Next to continue.",
                        StepType = StepTypes.Message
                    };
                }
            }
        }
        public static InstallStep UninstallConfirm
        {
            get
            {
                if (GeneralInfo.InstallerXmlInfo.UiOverrides.UninstallConfirm != null) return GeneralInfo.InstallerXmlInfo.UiOverrides.UninstallConfirm;
                return new InstallStep()
                {
                    Name = "Uninstall?",
                    Message = "The mod will now be uninstalled from the system. If this is not what you want, then press Back. \n\nPress Next to continue.",
                    StepType = StepTypes.Message
                };
            }
        }
        public static InstallStep InitialPromptUpdate
        {
            get
            {
                if (GeneralInfo.InstallerXmlInfo.UiOverrides.UpdateInitialPrompt != null) return LoadInitialPromptOverwrite(GeneralInfo.InstallerXmlInfo.UiOverrides.UpdateInitialPrompt);
                return new InstallStep()
                {
                    Name = "Update Installation",
                    Message = string.Format("Welcome to the installer for {0}. \n\nA previous version of {0} is currently installed ({2}). You may either update the mod ({1}) or uninstall the current version.", GeneralInfo.CurrentModName, GeneralInfo.CurrentModVersion, GeneralInfo.InstalledModVersion),
                    StepType = StepTypes.Options,
                    OptionList = new List<InstallOption>()
                    {
                        new InstallOption()
                        {
                            IsSelected_Option = true,
                            Name = "Update",
                            Tooltip = string.Format("{0} will be updated to {1}.", GeneralInfo.CurrentModName, GeneralInfo.CurrentModVersion, GeneralInfo.InstalledModVersion)
                        },
                        new InstallOption()
                        {
                            Name = "Uninstall",
                            Tooltip = string.Format("{0} {2} will be completely uninstalled.", GeneralInfo.CurrentModName, GeneralInfo.CurrentModVersion, GeneralInfo.InstalledModVersion)
                        }
                    }
                };
            }
        }
        public static InstallStep InitialPromptReinstall
        {
            get
            {
                if (GeneralInfo.InstallerXmlInfo.UiOverrides.ReinstallInitialPrompt != null) return LoadInitialPromptOverwrite(GeneralInfo.InstallerXmlInfo.UiOverrides.ReinstallInitialPrompt);
                return new InstallStep()
                {
                    Name = "Update Installation",
                    Message = string.Format("Welcome to the installer for {0}. \n\nThe mod is currently installed and is up to date ({2}). You may either reinstall or uninstall the mod.", GeneralInfo.CurrentModName, GeneralInfo.CurrentModVersion, GeneralInfo.InstalledModVersion),
                    StepType = StepTypes.Options,
                    OptionList = new List<InstallOption>()
                    {
                        new InstallOption()
                        {
                            IsSelected_Option = true,
                            Name = "Reinstall",
                            Tooltip = "Reinstall the mod. The currently installed version will be uninstalled first."
                        },
                        new InstallOption()
                        {
                            Name = "Uninstall",
                            Tooltip = string.Format("{0} {2} will be completely uninstalled.", GeneralInfo.CurrentModName, GeneralInfo.CurrentModVersion, GeneralInfo.InstalledModVersion)
                        }
                    }
                };
            }
        }
        public static InstallStep InitialPromptReinstall_PrevVer
        {
            get
            {
                if (GeneralInfo.InstallerXmlInfo.UiOverrides.DowngradeInitialPrompt != null) return LoadInitialPromptOverwrite(GeneralInfo.InstallerXmlInfo.UiOverrides.DowngradeInitialPrompt);
                return new InstallStep()
                {
                    Name = "Update Installation",
                    Message = string.Format("Welcome to the installer for {0}. \n\nA newer version of {0} is currently installed ({2}). You may either downgrade the mod ({1}) or just uninstall the current version.", GeneralInfo.CurrentModName, GeneralInfo.CurrentModVersion, GeneralInfo.InstalledModVersion),
                    StepType = StepTypes.Options,
                    OptionList = new List<InstallOption>()
                    {
                        new InstallOption()
                        {
                            IsSelected_Option = true,
                            Name = "Downgrade",
                            Tooltip = string.Format("{0} will be downgraded to {1}. (Version {2} will be uninstalled.)" , GeneralInfo.CurrentModName,GeneralInfo.CurrentModVersion, GeneralInfo.InstalledModVersion)
                        },
                        new InstallOption()
                        {
                            Name = "Uninstall",
                            Tooltip = string.Format("{0} {2} will be completely uninstalled.", GeneralInfo.CurrentModName, GeneralInfo.CurrentModVersion, GeneralInfo.InstalledModVersion)
                        }
                    }
                };
            }
        }


        //View/UI
        [YAXDontSerialize]
        public Visibility OptionListVisibility { get { return (StepType == StepTypes.Options) ? Visibility.Visible : Visibility.Hidden; } }
        [YAXDontSerialize]
        public Visibility OptionMultiSelectListVisibility { get { return (StepType == StepTypes.OptionsMultiSelect) ? Visibility.Visible : Visibility.Hidden; } }
        
        [YAXDontSerialize]
        public int SelectedOptionBinding
        {
            get
            {
                return GetSelectedOption();
            }
            set
            {
                SetSelectedOption(value);
            }
        }
        [YAXDontSerialize]
        public bool _requireSelection
        {
            get
            {
                return Xv2CoreLib.Utils.StringToBool(RequireSelection);
            }
            set
            {
                RequireSelection = Xv2CoreLib.Utils.BoolToString(value);
            }
        }

        //Attributes
        [YAXAttributeForClass]
        [YAXDontSerializeIfNull]
        public string HasFlag { get; set; }
        [YAXAttributeForClass]
        [YAXDontSerializeIfNull]
        public string RequireSelection { get; set; }
        [YAXAttributeForClass]
        [YAXDontSerializeIfNull]
        public string IsEnabled { get; set; }

        //Elements
        [YAXAttributeFor("Type")]
        [YAXSerializeAs("value")]
        public StepTypes StepType { get; set; }
        [YAXAttributeFor("StepName")]
        [YAXSerializeAs("value")]
        public string Name { get; set; }
        [YAXAttributeFor("Message")]
        [YAXSerializeAs("value")]
        public string Message { get; set; }
        [YAXAttributeFor("FontColor")]
        [YAXSerializeAs("Brush")]
        [YAXDontSerializeIfNull]
        public string FontColor { get; set; }
        [YAXAttributeFor("Background")]
        [YAXSerializeAs("Brush")]
        [YAXDontSerializeIfNull]
        public string BackgroundImagePath { get; set; }

        [YAXAttributeFor("SelectedOptions")]
        [YAXSerializeAs("Default")]
        [YAXCollection(YAXCollectionSerializationTypes.Serially, SeparateBy = ",")]
        [YAXDontSerializeIfNull]
        public List<int> SelectedOptions { get; set; }


        [YAXCollection(YAXCollectionSerializationTypes.RecursiveWithNoContainingElement, EachElementName = "Option")]
        [YAXDontSerializeIfNull]
        public List<InstallOption> OptionList { get; set; } = new List<InstallOption>();

        public void SetSelectedOptions(List<int> index)
        {
            if (OptionList == null) return;
            if (index == null) return;

            for (int i = 0; i < index.Count; i++)
            {
                if (OptionList.Count - 1 >= index[i])
                    OptionList[index[i]].IsSelected_OptionMultiSelect = true;
            }
        }

        public List<int> GetSelectedOptions()
        {
            List<int> selections = new List<int>();
            if (OptionList == null) return selections;

            for (int i = 0; i < OptionList.Count; i++)
            {
                if (OptionList[i].IsSelected_OptionMultiSelect)
                {
                    selections.Add(i);
                }
            }

            return selections;
        }

        private void SetSelectedOption(int index)
        {
            if (OptionList == null) return;

            for(int i = 0; i < OptionList.Count; i++)
            {
                OptionList[i].IsSelected_Option = (i == index) ? true : false;
                OptionList[i].IsSelected_OptionMultiSelect = (i == index) ? true : false;
            }
        }

        private int GetSelectedOption()
        {
            if (OptionList == null) return -1;

            for (int i = 0; i < OptionList.Count; i++)
            {
                if (OptionList[i].IsSelected_Option) return i;
            }

            return -1;
        }

        private string GetBackgroundBrushForOption(int index)
        {
            if (StepType != StepTypes.Options) return null;
            if (OptionList == null) return null;

            if (OptionList.Count - 1 >= index && index >= 0)
            {
                return OptionList[index].BackgroundImagePath;
            }
            else
            {
                return null;
            }
        }

        private string GetTextBrushForOption(int index)
        {
            if (StepType != StepTypes.Options) return null;
            if (OptionList == null) return null;

            if (OptionList.Count - 1 >= index && index >= 0)
            {
                return OptionList[index].FontColor;
            }
            else
            {
                return null;
            }
        }

        public string GetBackgroundBrush()
        {
            string brush = GetBackgroundBrushForOption(SelectedOptionBinding);

            if(string.IsNullOrWhiteSpace(brush))
            {
                brush = BackgroundImagePath;
            }

            return brush;
        }

        public string GetTextBrush()
        {
            string brush = GetTextBrushForOption(SelectedOptionBinding);

            if (string.IsNullOrWhiteSpace(brush))
            {
                brush = FontColor;
            }

            return brush;
        }

        public bool GetIsEnabled()
        {
            if (string.IsNullOrWhiteSpace(IsEnabled)) return true;
            if (IsEnabled.ToLower() == "false") return false;

            return true;
        }

        private Visibility GetVisibilityForOption(int index)
        {
            if (OptionList == null) return Visibility.Hidden;

            if (OptionList.Count - 1 >= index)
            {
                return Visibility.Visible;
            }
            else
            {
                return Visibility.Hidden;
            }
        }

        private InstallOption GetOption(int index)
        {
            if (OptionList == null) return null;

            if (OptionList.Count - 1 >= index)
            {
                return OptionList[index];
            }
            else
            {
                return null;
            }
        }
        
        private static InstallStep LoadInitialPromptOverwrite(InstallStep step)
        {
            step.Name = string.Format(step.Name, GeneralInfo.CurrentModName, GeneralInfo.CurrentModVersion, GeneralInfo.InstalledModVersion);
            step.Message = string.Format(step.Message, GeneralInfo.CurrentModName, GeneralInfo.CurrentModVersion, GeneralInfo.InstalledModVersion);

            if (step.OptionList == null) throw new InvalidDataException("LoadInitialPromptOverwrite: InstallStep must have options.");
            if (step.StepType != StepTypes.Options) throw new InvalidDataException("LoadInitialPromptOverwrite: InstallStep must be Options StepType");
            if (step.OptionList.Count != 2) throw new InvalidDataException("LoadInitialPromptOverwrite: InstallStep must have exactly 2 options (1st for Reinstall/Update/Downgrade and 2nd for Uninstall).");

            for (int i = 0; i < step.OptionList.Count; i++)
            {
                step.OptionList[i].Name = string.Format(step.OptionList[i].Name, GeneralInfo.CurrentModName, GeneralInfo.CurrentModVersion, GeneralInfo.InstalledModVersion);
                step.OptionList[i].Tooltip = string.Format(step.OptionList[i].Tooltip, GeneralInfo.CurrentModName, GeneralInfo.CurrentModVersion, GeneralInfo.InstalledModVersion);
                
                if(i == 0)
                {
                    step.OptionList[i].IsSelected_Option = true;
                }
            }

            return step;
        }

        //Flag
        /// <summary>
        /// Checks if a single flag has been set by this InstallStep.
        /// </summary>
        public bool CheckForFlag(string flag)
        {
            if (string.IsNullOrWhiteSpace(flag)) return true;

            if(OptionList != null)
            {
                foreach(var option in OptionList)
                {
                    if ((option.IsSelected_OptionMultiSelect && StepType == StepTypes.OptionsMultiSelect || option.IsSelected_Option && StepType == StepTypes.Options) && !string.IsNullOrWhiteSpace(option.SetFlag))
                    {
                        foreach(var setFlag in option.SetFlag.Split(','))
                        {
                            if (string.Equals(setFlag.Trim(), flag)) return true;
                        }
                    }
                }
            }

            return false;
        }

    }

    [YAXSerializeAs("Option")]
    public class InstallOption : INotifyPropertyChanged
    {
        public event PropertyChangedEventHandler PropertyChanged;

        private void NotifyPropertyChanged(String propertyName = "")
        {
            if (PropertyChanged != null)
            {
                PropertyChanged(this, new PropertyChangedEventArgs(propertyName));
            }
        }


        [YAXDontSerialize]
        private bool _isSelected = false;
        [YAXDontSerialize]
        public bool IsSelected_Option
        {
            get
            {
                return this._isSelected;
            }
            set
            {
                if (value != this._isSelected)
                {
                    this._isSelected = value;
                    NotifyPropertyChanged("IsSelected_Option");
                }
            }
        }
        [YAXDontSerialize]
        private bool _isSelected_OptionMultiSelect = false;
        [YAXDontSerialize]
        public bool IsSelected_OptionMultiSelect
        {
            get
            {
                return this._isSelected_OptionMultiSelect;
            }
            set
            {
                if (value != this._isSelected_OptionMultiSelect)
                {
                    this._isSelected_OptionMultiSelect = value;
                    NotifyPropertyChanged("IsSelected_OptionMultiSelect");
                }
            }
        }


        //Class properties
        [YAXAttributeForClass]
        [YAXDontSerializeIfNull]
        public string SetFlag { get; set; }
        [YAXAttributeFor("Message")]
        [YAXSerializeAs("value")]
        public string Name { get; set; }
        [YAXAttributeFor("FontColor")]
        [YAXSerializeAs("Brush")]
        [YAXDontSerializeIfNull]
        public string FontColor { get; set; }
        [YAXAttributeFor("Background")]
        [YAXSerializeAs("Brush")]
        [YAXDontSerializeIfNull]
        public string BackgroundImagePath { get; set; }
        [YAXAttributeFor("ToolTip")]
        [YAXSerializeAs("value")]
        [YAXDontSerializeIfNull]
        public string Tooltip { get; set; }

        [YAXCollection(YAXCollectionSerializationTypes.RecursiveWithNoContainingElement, EachElementName = "File")]
        public List<FilePath> Paths { get; set; }

        [YAXDontSerialize]
        public int PathCount
        {
            get
            {
                if (Paths != null) return Paths.Count;
                return 0;
            }
        }

    }
    
    [YAXSerializeAs("File")]
    public class FilePath
    {

        [YAXAttributeFor("SourcePath")]
        [YAXSerializeAs("value")]
        public string SourcePath { get; set; }
        [YAXAttributeFor("InstallPath")]
        [YAXSerializeAs("value")]
        [YAXDontSerializeIfNull]
        public string InstallPath { get; set; }

        //Optional Parameters:
        [YAXAttributeForClass]
        [YAXErrorIfMissed(YAXExceptionTypes.Ignore, DefaultValue = null)]
        public string Binding { get; set; }
        [YAXAttributeForClass]
        [YAXErrorIfMissed(YAXExceptionTypes.Ignore, DefaultValue = null)]
        public string HasFlag { get; set; }
        [YAXAttributeForClass]
        [YAXErrorIfMissed(YAXExceptionTypes.Ignore, DefaultValue = false)]
        public bool Overwrite { get; set; }
        [YAXAttributeForClass]
        [YAXErrorIfMissed(YAXExceptionTypes.Ignore, DefaultValue = FileType.Default)]
        public FileType Type { get; set; }
        [YAXAttributeForClass]
        [YAXErrorIfMissed(YAXExceptionTypes.Ignore, DefaultValue = false)]
        public bool DoFirst { get; set; }
        [YAXAttributeForClass]
        [YAXErrorIfMissed(YAXExceptionTypes.Ignore, DefaultValue = false)]
        public bool DoLast { get; set; }
        [YAXAttributeForClass]
        [YAXErrorIfMissed(YAXExceptionTypes.Ignore, DefaultValue = false)]
        public bool UseSkipBinding { get; set; }
        [YAXAttributeForClass]
        [YAXErrorIfMissed(YAXExceptionTypes.Ignore, DefaultValue = "True")]
        public string IsEnabled { get; set; }

        public FileType GetFileType()
        {
            //If SourcePath is for a special file type, then return that type.
            if(Path.GetExtension(SourcePath) == Xv2CoreLib.EffectContainer.EffectContainerFile.ZipExtension)
            {
                return FileType.VfxPackage;
            }
            else if (Path.GetExtension(SourcePath) == Xv2CoreLib.ACB.ACB_File.MUSIC_PACKAGE_EXTENSION)
            {
                return FileType.MusicPackage;
            }

            if (Type == FileType.Default)
            {
                //Simulates the original behavior before FileType was added. Will infer type from SourcePath.

                if (SourcePath.EndsWith("/") || SourcePath.EndsWith(@"\")) return FileType.CopyDir;
                return (Path.GetExtension(SourcePath) != ".xml") ? FileType.CopyFile : FileType.XML;
            }
            else
            {
                return Type;
            }
        }

        public bool GetIsEnabled()
        {
            if (string.IsNullOrWhiteSpace(IsEnabled)) return true;
            return IsEnabled.Equals("true", StringComparison.OrdinalIgnoreCase) ? true : false;
        }

        public int GetInstallPriority()
        {
            if (DoFirst && DoLast)
                throw new ArgumentException($"File: DoLast and DoFirst cannot both be true ({SourcePath}).");

            if (DoFirst) return 0;
            if (DoLast) return 2;
            return 1;
        }
    }

    public enum FileType
    {
        Default = 0,
        XML,
        Binary,
        CopyFile,
        CopyDir,
        VfxPackage,
        MusicPackage,
        Binding
    }

    //Localisation
    [YAXSerializeAs("Local")]
    public class Localisation
    {
        [YAXAttributeForClass]
        public string Key { get; set; }

        [YAXCollection(YAXCollectionSerializationTypes.RecursiveWithNoContainingElement, EachElementName = "LocalEntry")]
        public List<LocalisationLanguage> LanguageEntries { get; set; } = new List<LocalisationLanguage>();
    }

    [YAXSerializeAs("LocalEntry")]
    public class LocalisationLanguage
    {
        [YAXAttributeForClass]
        public string Language { get; set; }
        [YAXAttributeForClass]
        [YAXErrorIfMissed(YAXExceptionTypes.Ignore)]
        public string Text { get; set; }

        //Placeholder for old-style XMLs. Without this, they wouldn't load.
        [YAXAttributeFor("Text")]
        [YAXSerializeAs("value")]
        [YAXErrorIfMissed(YAXExceptionTypes.Ignore, DefaultValue = null)]
        public string Text_Old
        {
            get { return Text; }
            set
            {
                if (!string.IsNullOrWhiteSpace(value))
                    Text = value;
            }
        }
    }
}<|MERGE_RESOLUTION|>--- conflicted
+++ resolved
@@ -410,17 +410,11 @@
                 {
                     result = lang.Text;
                 }
-<<<<<<< HEAD
+
                 else if(langCode != "en")
                 {
                     //Localisation not found, try for en
                     lang = local.LanguageEntries.FirstOrDefault(x => x.Language.Equals("en", StringComparison.OrdinalIgnoreCase));
-=======
-                else if(GeneralInfo.SystemCulture.TwoLetterISOLanguageName.ToLower() != "en")
-                {
-                    //Localisation not found, try for en
-                    lang = local.LanguageEntries.FirstOrDefault(x => x.Language.ToLower() == "en");
->>>>>>> 0c4ecc54
 
                     if (lang != null)
                         result = lang.Text;
